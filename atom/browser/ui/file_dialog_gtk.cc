// Copyright (c) 2014 GitHub, Inc.
// Use of this source code is governed by the MIT license that can be
// found in the LICENSE file.

#include "atom/browser/ui/file_dialog.h"

#include "atom/browser/native_window_views.h"
#include "atom/browser/unresponsive_suppressor.h"
#include "base/callback.h"
#include "base/files/file_util.h"
#include "base/strings/string_util.h"
#include "chrome/browser/ui/libgtkui/gtk_signal.h"
#include "chrome/browser/ui/libgtkui/gtk_util.h"
#include "ui/views/widget/desktop_aura/x11_desktop_handler.h"

namespace file_dialog {

namespace {

// Makes sure that .jpg also shows .JPG.
gboolean FileFilterCaseInsensitive(const GtkFileFilterInfo* file_info,
                                   std::string* file_extension) {
  // Makes .* file extension matches all file types.
  if (*file_extension == ".*")
    return true;
  return base::EndsWith(
    file_info->filename,
    *file_extension, base::CompareCase::INSENSITIVE_ASCII);
}

// Deletes |data| when gtk_file_filter_add_custom() is done with it.
void OnFileFilterDataDestroyed(std::string* file_extension) {
  delete file_extension;
}

class FileChooserDialog {
 public:
  FileChooserDialog(GtkFileChooserAction action,
                    const DialogSettings& settings)
      : parent_(static_cast<atom::NativeWindowViews*>(settings.parent_window)),
        filters_(settings.filters) {
    const char* confirm_text = GTK_STOCK_OK;

    if (!settings.button_label.empty())
      confirm_text = settings.button_label.c_str();
    else if (action == GTK_FILE_CHOOSER_ACTION_SAVE)
      confirm_text = GTK_STOCK_SAVE;
    else if (action == GTK_FILE_CHOOSER_ACTION_OPEN)
      confirm_text = GTK_STOCK_OPEN;

    dialog_ = gtk_file_chooser_dialog_new(
        settings.title.c_str(),
        NULL,
        action,
        GTK_STOCK_CANCEL, GTK_RESPONSE_CANCEL,
        confirm_text, GTK_RESPONSE_ACCEPT,
        NULL);
    if (parent_) {
      parent_->SetEnabled(false);
      libgtkui::SetGtkTransientForAura(dialog_, parent_->GetNativeWindow());
      gtk_window_set_modal(GTK_WINDOW(dialog_), TRUE);
    }

    if (action == GTK_FILE_CHOOSER_ACTION_SAVE)
      gtk_file_chooser_set_do_overwrite_confirmation(GTK_FILE_CHOOSER(dialog_),
                                                     TRUE);
    if (action != GTK_FILE_CHOOSER_ACTION_OPEN)
      gtk_file_chooser_set_create_folders(GTK_FILE_CHOOSER(dialog_), TRUE);

    if (!settings.default_path.empty()) {
      if (base::DirectoryExists(settings.default_path)) {
        gtk_file_chooser_set_current_folder(GTK_FILE_CHOOSER(dialog_),
            settings.default_path.value().c_str());
      } else {
        gtk_file_chooser_set_current_folder(GTK_FILE_CHOOSER(dialog_),
            settings.default_path.DirName().value().c_str());
        gtk_file_chooser_set_current_name(GTK_FILE_CHOOSER(dialog_),
            settings.default_path.BaseName().value().c_str());
      }
    }

    if (!settings.filters.empty())
      AddFilters(settings.filters);
  }

  ~FileChooserDialog() {
    gtk_widget_destroy(dialog_);
    if (parent_)
      parent_->SetEnabled(true);
  }

  void SetupProperties(int properties) {
    if (properties & FILE_DIALOG_MULTI_SELECTIONS)
      gtk_file_chooser_set_select_multiple(GTK_FILE_CHOOSER(dialog()), TRUE);
    if (properties & FILE_DIALOG_SHOW_HIDDEN_FILES)
      g_object_set(dialog(), "show-hidden", TRUE, NULL);
  }

  void RunAsynchronous() {
    g_signal_connect(dialog_, "delete-event",
                     G_CALLBACK(gtk_widget_hide_on_delete), NULL);
    g_signal_connect(dialog_, "response",
                     G_CALLBACK(OnFileDialogResponseThunk), this);
    gtk_widget_show_all(dialog_);

    // We need to call gtk_window_present after making the widgets visible to
    // make sure window gets correctly raised and gets focus.
    int time = ui::X11EventSource::GetInstance()->GetTimestamp();
    gtk_window_present_with_time(GTK_WINDOW(dialog_), time);
  }

  void RunSaveAsynchronous(const SaveDialogCallback& callback) {
    save_callback_ = callback;
    RunAsynchronous();
  }

  void RunOpenAsynchronous(const OpenDialogCallback& callback) {
    open_callback_ = callback;
    RunAsynchronous();
  }

  base::FilePath GetFileName() const {
    gchar* filename = gtk_file_chooser_get_filename(GTK_FILE_CHOOSER(dialog_));
    base::FilePath path = AddExtensionForFilename(filename);
    g_free(filename);
    return path;
  }

  std::vector<base::FilePath> GetFileNames() const {
    std::vector<base::FilePath> paths;
    GSList* filenames = gtk_file_chooser_get_filenames(
        GTK_FILE_CHOOSER(dialog_));
    for (GSList* iter = filenames; iter != NULL; iter = g_slist_next(iter)) {
      base::FilePath path = AddExtensionForFilename(
          static_cast<char*>(iter->data));
      g_free(iter->data);
      paths.push_back(path);
    }
    g_slist_free(filenames);
    return paths;
  }

  CHROMEGTK_CALLBACK_1(FileChooserDialog, void, OnFileDialogResponse, int);

  GtkWidget* dialog() const { return dialog_; }

 private:
  void AddFilters(const Filters& filters);
  base::FilePath AddExtensionForFilename(const gchar* filename) const;

  atom::NativeWindowViews* parent_;
  atom::UnresponsiveSuppressor unresponsive_suppressor_;

  GtkWidget* dialog_;

  Filters filters_;
  SaveDialogCallback save_callback_;
  OpenDialogCallback open_callback_;

  DISALLOW_COPY_AND_ASSIGN(FileChooserDialog);
};

void FileChooserDialog::OnFileDialogResponse(GtkWidget* widget, int response) {
  gtk_widget_hide(dialog_);

  if (!save_callback_.is_null()) {
    if (response == GTK_RESPONSE_ACCEPT)
      save_callback_.Run(true, GetFileName());
    else
      save_callback_.Run(false, base::FilePath());
  } else if (!open_callback_.is_null()) {
    if (response == GTK_RESPONSE_ACCEPT)
      open_callback_.Run(true, GetFileNames());
    else
      open_callback_.Run(false, std::vector<base::FilePath>());
  }
  delete this;
}

void FileChooserDialog::AddFilters(const Filters& filters) {
  for (size_t i = 0; i < filters.size(); ++i) {
    const Filter& filter = filters[i];
    GtkFileFilter* gtk_filter = gtk_file_filter_new();

    for (size_t j = 0; j < filter.second.size(); ++j) {
      std::unique_ptr<std::string> file_extension(
          new std::string("." + filter.second[j]));
      gtk_file_filter_add_custom(
          gtk_filter,
          GTK_FILE_FILTER_FILENAME,
          reinterpret_cast<GtkFileFilterFunc>(FileFilterCaseInsensitive),
          file_extension.release(),
          reinterpret_cast<GDestroyNotify>(OnFileFilterDataDestroyed));
    }

    gtk_file_filter_set_name(gtk_filter, filter.first.c_str());
    gtk_file_chooser_add_filter(GTK_FILE_CHOOSER(dialog_), gtk_filter);
  }
}

base::FilePath FileChooserDialog::AddExtensionForFilename(
    const gchar* filename) const {
  base::FilePath path(filename);
  GtkFileFilter* selected_filter =
      gtk_file_chooser_get_filter(GTK_FILE_CHOOSER(dialog_));
  if (!selected_filter)
    return path;

  GSList* filters = gtk_file_chooser_list_filters(GTK_FILE_CHOOSER(dialog_));
  int i = g_slist_index(filters, selected_filter);
  g_slist_free(filters);
  if (i >= filters_.size())
    return path;

  const auto& extensions = filters_[i].second;
  for (const auto& extension : extensions) {
    if (extension == "*" ||
        base::EndsWith(path.value(), "." + extension,
                       base::CompareCase::INSENSITIVE_ASCII))
      return path;
  }

  return path.ReplaceExtension(extensions[0]);
}


}  // namespace

<<<<<<< HEAD
bool ShowOpenDialog(atom::NativeWindow* parent_window,
                    const std::string& title,
                    const std::string& button_label,
                    const base::FilePath& default_path,
                    const Filters& filters,
                    int properties,
                    const std::string& message,
=======
bool ShowOpenDialog(const DialogSettings& settings,
>>>>>>> c3f3a6f1
                    std::vector<base::FilePath>* paths) {
  GtkFileChooserAction action = GTK_FILE_CHOOSER_ACTION_OPEN;
  if (settings.properties & FILE_DIALOG_OPEN_DIRECTORY)
    action = GTK_FILE_CHOOSER_ACTION_SELECT_FOLDER;
  FileChooserDialog open_dialog(action, settings);
  open_dialog.SetupProperties(settings.properties);

  gtk_widget_show_all(open_dialog.dialog());
  int response = gtk_dialog_run(GTK_DIALOG(open_dialog.dialog()));
  if (response == GTK_RESPONSE_ACCEPT) {
    *paths = open_dialog.GetFileNames();
    return true;
  } else {
    return false;
  }
}

<<<<<<< HEAD
void ShowOpenDialog(atom::NativeWindow* parent_window,
                    const std::string& title,
                    const std::string& button_label,
                    const base::FilePath& default_path,
                    const Filters& filters,
                    int properties,
                    const std::string& message,
=======
void ShowOpenDialog(const DialogSettings& settings,
>>>>>>> c3f3a6f1
                    const OpenDialogCallback& callback) {
  GtkFileChooserAction action = GTK_FILE_CHOOSER_ACTION_OPEN;
  if (settings.properties & FILE_DIALOG_OPEN_DIRECTORY)
    action = GTK_FILE_CHOOSER_ACTION_SELECT_FOLDER;
  FileChooserDialog* open_dialog = new FileChooserDialog(action, settings);
  open_dialog->SetupProperties(settings.properties);
  open_dialog->RunOpenAsynchronous(callback);
}

<<<<<<< HEAD
bool ShowSaveDialog(atom::NativeWindow* parent_window,
                    const std::string& title,
                    const std::string& button_label,
                    const base::FilePath& default_path,
                    const Filters& filters,
                    const std::string& message,
                    const std::string& name_field_label,
                    bool shows_tag_field,
=======
bool ShowSaveDialog(const DialogSettings& settings,
>>>>>>> c3f3a6f1
                    base::FilePath* path) {
  FileChooserDialog save_dialog(GTK_FILE_CHOOSER_ACTION_SAVE, settings);
  gtk_widget_show_all(save_dialog.dialog());
  int response = gtk_dialog_run(GTK_DIALOG(save_dialog.dialog()));
  if (response == GTK_RESPONSE_ACCEPT) {
    *path = save_dialog.GetFileName();
    return true;
  } else {
    return false;
  }
}

<<<<<<< HEAD
void ShowSaveDialog(atom::NativeWindow* parent_window,
                    const std::string& title,
                    const std::string& button_label,
                    const base::FilePath& default_path,
                    const Filters& filters,
                    const std::string& message,
                    const std::string& name_field_label,
                    bool shows_tag_field,
=======
void ShowSaveDialog(const DialogSettings& settings,
>>>>>>> c3f3a6f1
                    const SaveDialogCallback& callback) {
  FileChooserDialog* save_dialog = new FileChooserDialog(
      GTK_FILE_CHOOSER_ACTION_SAVE, settings);
  save_dialog->RunSaveAsynchronous(callback);
}

}  // namespace file_dialog<|MERGE_RESOLUTION|>--- conflicted
+++ resolved
@@ -226,17 +226,7 @@
 
 }  // namespace
 
-<<<<<<< HEAD
-bool ShowOpenDialog(atom::NativeWindow* parent_window,
-                    const std::string& title,
-                    const std::string& button_label,
-                    const base::FilePath& default_path,
-                    const Filters& filters,
-                    int properties,
-                    const std::string& message,
-=======
 bool ShowOpenDialog(const DialogSettings& settings,
->>>>>>> c3f3a6f1
                     std::vector<base::FilePath>* paths) {
   GtkFileChooserAction action = GTK_FILE_CHOOSER_ACTION_OPEN;
   if (settings.properties & FILE_DIALOG_OPEN_DIRECTORY)
@@ -254,17 +244,7 @@
   }
 }
 
-<<<<<<< HEAD
-void ShowOpenDialog(atom::NativeWindow* parent_window,
-                    const std::string& title,
-                    const std::string& button_label,
-                    const base::FilePath& default_path,
-                    const Filters& filters,
-                    int properties,
-                    const std::string& message,
-=======
 void ShowOpenDialog(const DialogSettings& settings,
->>>>>>> c3f3a6f1
                     const OpenDialogCallback& callback) {
   GtkFileChooserAction action = GTK_FILE_CHOOSER_ACTION_OPEN;
   if (settings.properties & FILE_DIALOG_OPEN_DIRECTORY)
@@ -274,18 +254,7 @@
   open_dialog->RunOpenAsynchronous(callback);
 }
 
-<<<<<<< HEAD
-bool ShowSaveDialog(atom::NativeWindow* parent_window,
-                    const std::string& title,
-                    const std::string& button_label,
-                    const base::FilePath& default_path,
-                    const Filters& filters,
-                    const std::string& message,
-                    const std::string& name_field_label,
-                    bool shows_tag_field,
-=======
 bool ShowSaveDialog(const DialogSettings& settings,
->>>>>>> c3f3a6f1
                     base::FilePath* path) {
   FileChooserDialog save_dialog(GTK_FILE_CHOOSER_ACTION_SAVE, settings);
   gtk_widget_show_all(save_dialog.dialog());
@@ -298,18 +267,7 @@
   }
 }
 
-<<<<<<< HEAD
-void ShowSaveDialog(atom::NativeWindow* parent_window,
-                    const std::string& title,
-                    const std::string& button_label,
-                    const base::FilePath& default_path,
-                    const Filters& filters,
-                    const std::string& message,
-                    const std::string& name_field_label,
-                    bool shows_tag_field,
-=======
 void ShowSaveDialog(const DialogSettings& settings,
->>>>>>> c3f3a6f1
                     const SaveDialogCallback& callback) {
   FileChooserDialog* save_dialog = new FileChooserDialog(
       GTK_FILE_CHOOSER_ACTION_SAVE, settings);
